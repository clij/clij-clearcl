--- conflicted
+++ resolved
@@ -6,45 +6,24 @@
 
 import java.io.File;
 
-<<<<<<< HEAD
 import loci.common.services.ServiceFactory;
 import loci.formats.FormatTools;
 import loci.formats.MetadataTools;
 import loci.formats.meta.IMetadata;
 import loci.formats.services.OMEXMLService;
-=======
->>>>>>> 35bef66c
 import clearcl.ClearCLImage;
 import clearcl.interfaces.ClearCLImageInterface;
 import coremem.buffers.ContiguousBuffer;
 import coremem.enums.NativeTypeEnum;
 import coremem.offheap.OffHeapMemory;
 import coremem.util.Size;
-<<<<<<< HEAD
-=======
-import loci.common.services.ServiceFactory;
-import loci.formats.FormatTools;
-import loci.formats.MetadataTools;
-import loci.formats.meta.IMetadata;
-import loci.formats.services.OMEXMLService;
-
-import static loci.formats.FormatTools.FLOAT;
-import static loci.formats.FormatTools.UINT16;
-import static loci.formats.FormatTools.UINT8;
->>>>>>> 35bef66c
 
 /**
  * Image TIFF writer
  * 
-<<<<<<< HEAD
  * TODO: Replace the line marked with "Dirty hack" below. Otherwise, it may not
  * work with all kinds of images. Maybe, the ClearCLImage.writeTo method should
  * also be listed in ClearCLImageInterface
-=======
- * TODO: Replace the line marked with "Dirty hack" below. Otherwise, it may not work with
- * all kinds of images. Maybe, the ClearCLImage.writeTo method should also be listed in
- * ClearCLImageInterface
->>>>>>> 35bef66c
  *
  * @author royer
  * @author haesleinhuepf
@@ -55,10 +34,6 @@
   OffHeapMemory mTransferMemory;
   int mBytesPerPixel = 16;
   int mPixelType = FormatTools.UINT16;
-<<<<<<< HEAD
-=======
-
->>>>>>> 35bef66c
 
   /**
    * Instanciates a Image TIFF writer. The voxel values produced by the phantom
@@ -79,16 +54,11 @@
     super(pNativeTypeEnum, pScaling, pOffset);
   }
 
-<<<<<<< HEAD
   public void setBytesPerPixel(int pBytesPerPixel)
   {
     if (pBytesPerPixel == 8 || pBytesPerPixel == 16
         || pBytesPerPixel == 32)
     {
-=======
-  public void setBytesPerPixel(int pBytesPerPixel) {
-    if (pBytesPerPixel == 8 || pBytesPerPixel == 16 || pBytesPerPixel == 32) {
->>>>>>> 35bef66c
       mBytesPerPixel = pBytesPerPixel;
     }
   }
@@ -101,7 +71,6 @@
     long[] dimensions = pImage.getDimensions();
 
     int lWidth = (int) dimensions[0];
-<<<<<<< HEAD
     int lHeight =
                 dimensions.length > 1 ? (int) pImage.getDimensions()[1]
                                       : 1;
@@ -122,23 +91,6 @@
 
     long lArraySizeInBytes = lWidth * lHeight
                              * FormatTools.getBytesPerPixel(mPixelType);
-=======
-    int lHeight = dimensions.length > 1?(int) pImage.getDimensions()[1]:1;
-    int lDepth = dimensions.length > 2?(int) pImage.getDimensions()[2]:1;
-    
-    mPixelType = FormatTools.UINT16;
-    switch (mBytesPerPixel) {
-      case 8:
-        mPixelType = UINT8;
-        break;
-      case 32:
-        mPixelType = FormatTools.FLOAT;
-        break;
-    }
-
-    long lArraySizeInBytes = lWidth * lHeight
-                                 * FormatTools.getBytesPerPixel(mPixelType);
->>>>>>> 35bef66c
     long lFloatSizeInBytes = lWidth * lHeight * lDepth * Size.FLOAT;
 
     if (mTransferMemory == null
@@ -150,7 +102,6 @@
     }
 
     if (mTransferArray == null
-<<<<<<< HEAD
         || lArraySizeInBytes != mTransferArray.length)
     {
       mTransferArray = new byte[Math.toIntExact(lArraySizeInBytes)];
@@ -163,22 +114,6 @@
     { 0, 0, 0 }, new long[]
     { lWidth, lHeight, lDepth }, true);
 
-=======
-            || lArraySizeInBytes != mTransferArray.length)
-    {
-      mTransferArray =
-              new byte[Math.toIntExact(lArraySizeInBytes)];
-    }
-
-    // Dirty hack:
-    ClearCLImage lImage = (ClearCLImage)pImage;
-
-    lImage.writeTo(mTransferMemory, new long[]
-            { 0, 0, 0 }, new long[]
-            { lWidth, lHeight, lDepth }, true);
-
-    
->>>>>>> 35bef66c
     ServiceFactory factory = new ServiceFactory();
     OMEXMLService service = factory.getInstance(OMEXMLService.class);
     IMetadata meta = service.createOMEXMLMetadata();
@@ -199,23 +134,14 @@
     String lFileName = pFile.getAbsolutePath();
 
     System.out.println("Writing image to '" + lFileName + "'...");
-<<<<<<< HEAD
     loci.formats.out.TiffWriter writer =
                                        new loci.formats.out.TiffWriter();
-=======
-    loci.formats.out.TiffWriter writer = new loci.formats.out.TiffWriter();
->>>>>>> 35bef66c
     writer.setCompression(loci.formats.out.TiffWriter.COMPRESSION_LZW);
     writer.setMetadataRetrieve(meta);
     writer.setId(lFileName);
 
     ContiguousBuffer lBuffer = new ContiguousBuffer(mTransferMemory);
 
-<<<<<<< HEAD
-=======
-
-
->>>>>>> 35bef66c
     for (int z = 0; z < lDepth; z++)
     {
       int i = 0;
@@ -228,7 +154,6 @@
       writer.saveBytes(z, mTransferArray);
     }
     writer.close();
-<<<<<<< HEAD
 
     System.out.println("Done.");
     return true;
@@ -263,40 +188,6 @@
       mTransferArray[i++] = (byte) (lIntValue >>> 8);
       mTransferArray[i++] = (byte) lIntValue;
       break;
-=======
-    
-    System.out.println("Done.");
-    return true;
-  }
-
-  private int appendValueToArray(float pFloatValue,  int i) {
-    float lFloatValue = pFloatValue * mScaling + mOffset;
-
-    int lIntValue = Math.round(lFloatValue);
-
-    switch (mPixelType) {
-      case UINT8:
-        lIntValue = Math.round(lFloatValue);
-        byte lByte = (byte) (lIntValue & 0xFF);
-        mTransferArray[i++] = lByte;
-        break;
-      case UINT16:
-        lIntValue = Math.round(lFloatValue);
-
-        byte lLowByte = (byte) (lIntValue & 0xFF);
-        byte lHighByte = (byte) ((lIntValue >> 8) & 0xFF);
-
-        mTransferArray[i++] = lHighByte;
-        mTransferArray[i++] = lLowByte;
-        break;
-      case FLOAT:
-        lIntValue = Float.floatToIntBits(pFloatValue);
-        mTransferArray[i++] = (byte)(lIntValue>>>24);
-        mTransferArray[i++] = (byte)(lIntValue>>>16);
-        mTransferArray[i++] = (byte)(lIntValue>>> 8);
-        mTransferArray[i++] = (byte)lIntValue;
-        break;
->>>>>>> 35bef66c
     }
     return i;
   }
